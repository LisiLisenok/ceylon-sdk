<<<<<<< HEAD
"Capable of running tests, notifying [[TestListener]]s about each test"
shared class TestRunner() {
    
    value testList = SequenceBuilder<TestUnit>();
    value testListenerList = SequenceBuilder<TestListener>();
    
    "The tests held by this instance"
    shared List<TestUnit> tests { 
        return testList.sequence; 
    }
    
    "Adds a test to be run"
    shared void addTest(String name, Anything() callable) {
        testList.append(TestUnit(name, callable));
    }
    
    "Adds a test listener to be notified about the execution of tests"
    shared void addTestListener(TestListener testListener) {
        testListenerList.append(testListener);
    }
    
    "Runs the [[tests]]"
    shared TestResult run() {
        TestRunner runner = this;
        TestResult result = TestResult(this);
        
        fire((TestListener l) => l.testRunStarted(runner));
        for(test in testList.sequence) {
            runTest(test);
        }
        fire((TestListener l) => l.testRunFinished(runner, result));
        
        return result;
    }
    
    void runTest(TestUnit test) {
        value startTime = system.milliseconds;
        test.state = running;
        fire((TestListener l) => l.testStarted(test));
        try {
            test.callable();
            test.state = success;
        } catch(AssertException e) {
            test.state = failure;
            test.exception = e;
        } catch(Exception e) {
            test.state = error;
            test.exception = e;
        } finally {
          value finishTime = system.milliseconds;
          test.elapsedTimeInMilis = finishTime - startTime;
        }
        fire((TestListener l) => l.testFinished(test));
    }
    
    void fire(void fireCallable(TestListener testListener)) {
        for(testListener in testListenerList.sequence) { 
            fireCallable(testListener);
        }
    }
    
}
=======
import ceylon.language.meta.declaration {
    Module,
    Package,
    ClassDeclaration,
    FunctionDeclaration
}
import ceylon.language.meta.model {
    Class,
    FunctionModel
}
import ceylon.test.internal {
    TestRunnerImpl
}

"Alias for program elements from which tests can be run."
shared alias TestSource => Module|Package|ClassDeclaration|FunctionDeclaration|Class|FunctionModel|String;

"Alias for functions which filter tests. 
 Should return true if the given test should be run."
shared alias TestFilter => Boolean(TestDescription);

"Alias for functions which compare two tests."
shared alias TestComparator => Comparison(TestDescription, TestDescription);

"Represents a facade for running tests. 
 Instances are usually created via the [[createTestRunner]] factory method."
shared interface TestRunner {

    "The description of all tests to be run."
    shared formal TestDescription description;

    "Runs all the tests and returns a summary result."
    shared formal TestRunResult run();

}

"Create a new [[TestRunner]] for the given test sources and configures it 
 according to the given parameters."
shared TestRunner createTestRunner(
    "The program elements from which tests will be executed."
    TestSource[] sources,
    "The listeners which will be notified about events during the test run."
    TestListener[] listeners = [],
    "A filter function for determining which tests should be run.
     Returns true if the test should be run. 
     The default filter always returns true."
    TestFilter filter = defaultTestFilter,
    "A comparator used to sort the tests, used tests in certain order.
     The default comparator runs the tests in the order they are given in 
     the _sources_ parameter."
    TestComparator comparator = defaultTestComparator)
        => TestRunnerImpl(sources, listeners, filter, comparator);

"Default test filter, always return true."
shared Boolean defaultTestFilter(TestDescription description) => true;

"Default test comparator, doesn't change tests order."
shared Comparison defaultTestComparator(TestDescription description1, TestDescription description2) => equal;
>>>>>>> d75cd4c3
<|MERGE_RESOLUTION|>--- conflicted
+++ resolved
@@ -1,67 +1,3 @@
-<<<<<<< HEAD
-"Capable of running tests, notifying [[TestListener]]s about each test"
-shared class TestRunner() {
-    
-    value testList = SequenceBuilder<TestUnit>();
-    value testListenerList = SequenceBuilder<TestListener>();
-    
-    "The tests held by this instance"
-    shared List<TestUnit> tests { 
-        return testList.sequence; 
-    }
-    
-    "Adds a test to be run"
-    shared void addTest(String name, Anything() callable) {
-        testList.append(TestUnit(name, callable));
-    }
-    
-    "Adds a test listener to be notified about the execution of tests"
-    shared void addTestListener(TestListener testListener) {
-        testListenerList.append(testListener);
-    }
-    
-    "Runs the [[tests]]"
-    shared TestResult run() {
-        TestRunner runner = this;
-        TestResult result = TestResult(this);
-        
-        fire((TestListener l) => l.testRunStarted(runner));
-        for(test in testList.sequence) {
-            runTest(test);
-        }
-        fire((TestListener l) => l.testRunFinished(runner, result));
-        
-        return result;
-    }
-    
-    void runTest(TestUnit test) {
-        value startTime = system.milliseconds;
-        test.state = running;
-        fire((TestListener l) => l.testStarted(test));
-        try {
-            test.callable();
-            test.state = success;
-        } catch(AssertException e) {
-            test.state = failure;
-            test.exception = e;
-        } catch(Exception e) {
-            test.state = error;
-            test.exception = e;
-        } finally {
-          value finishTime = system.milliseconds;
-          test.elapsedTimeInMilis = finishTime - startTime;
-        }
-        fire((TestListener l) => l.testFinished(test));
-    }
-    
-    void fire(void fireCallable(TestListener testListener)) {
-        for(testListener in testListenerList.sequence) { 
-            fireCallable(testListener);
-        }
-    }
-    
-}
-=======
 import ceylon.language.meta.declaration {
     Module,
     Package,
@@ -119,5 +55,4 @@
 shared Boolean defaultTestFilter(TestDescription description) => true;
 
 "Default test comparator, doesn't change tests order."
-shared Comparison defaultTestComparator(TestDescription description1, TestDescription description2) => equal;
->>>>>>> d75cd4c3
+shared Comparison defaultTestComparator(TestDescription description1, TestDescription description2) => equal;