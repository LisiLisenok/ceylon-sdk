--- conflicted
+++ resolved
@@ -1,8 +1,3 @@
-<<<<<<< HEAD
-"A framework for software testing"
-by ("Tom Bentley", "Tomáš Hradec")
-module ceylon.test "1.0.0" {}
-=======
 """
    The `ceylon.test` module is a simple framework to write repeatable tests.
    
@@ -119,7 +114,5 @@
 """
 by("Tom Bentley", "Tomáš Hradec")
 license("Apache Software License")
-module ceylon.test '0.6.1' {
-    import java.base "7"; // TODO temporary dependency, until metamodel will not support "unsafe invoke"
-}
->>>>>>> d75cd4c3
+module ceylon.test '1.0.0' {
+}