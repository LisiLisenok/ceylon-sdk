"""This module offers some components for JDBC-based
   database connectivity. The main component is the class 
   [[Sql]], an instance of which may be obtained for any 
   given [[javax.sql::DataSource]].
   
       value sql = Sql(newConnectionFromDataSource(dataSource));

   You can easily get a query result as a `Sequence` where 
   each row is a [[Map]]:
   
       value rows = sql.Select("select * from mytable").execute();
       for (row in rows) {
           assert (is String name = rows["name"]);
           assert (is Integer count = rows["count"]);
           ...
       }
   
   You can define parameters to the query, using the `?` 
   notation:
   
       value rows = sql.Select("select * from mytable where col1=? and col2=?")
                       .execute(arg1, arg2);
   
   The [[Sql.Select.Results]] class lets results be iterated 
   lazily:
   
       try (results = sql.Select("select * from mytable where date>?")
                         .Results(date)) {
           results.limit = 50;
           for (row in results) {
               ...
           }
       }
   
   Alternatively, [[Sql.Select.forEachRow]] is a little less 
   verbose:
   
       sql.Select("select * from mytable where date>?")
          .forEachRow(date)((row) {
           ...
       });
   
   A [[Sql.Select]] is reusable:
   
       value query = sql.Select("select * from mytable where col=?");
       value result1 = query.execute(value1);
       value result2 = query.execute(value2);
   
   And of course you can execute `update` and `insert` 
   statements, using [[Sql.Update]] and [[Sql.Insert]]:
   
       sql.Update("update table SET col=? where key=?")
          .execute(newValue, key);
   
       sql.Insert("insert into table (key,col) values (?, ?)")
          .execute(key, initialValue);
   
   If you need to perform several operations within a single
   transaction, you can pass a function to the method
   [[Sql.transaction]]. All statements of the function will
   be executed within a transaction, using the same JDBC
   connection, and finally the transaction is committed iff
   the function returns `true`:
   
       sql.transaction {
           function do() {
               sql.Insert("insert ... ").execute();
               sql.Update("update ... ").execute();
               sql.Update("delete ... ").execute();
               //return true to commit the transaction
               //return false or throw to roll it back
               return true;
           }
       };
   
   To pass a null value as an argument, use a [[SqlNull]] 
   with the right SQL type (defined by the JDBC class 
   [[java.sql::Types]]):
   
       sql.Update("update table set col=? where key=?")
          .execute(SqlNull(Types.\iINTEGER));
   
   If a column is null on a result row, it will be 
   represented as a `SqlNull` instance under the column's 
   name."""

by ("Enrique Zamudio")
license ("Apache Software License 2.0")
<<<<<<< HEAD
native("jvm")
module ceylon.dbc "1.1.1" {
=======
module ceylon.dbc "1.1.2" {
>>>>>>> 816c59b8
    import ceylon.collection "1.1.1";
    shared import ceylon.math "1.1.1";
    import java.base "7";
    import ceylon.interop.java "1.1.1";
    shared import java.jdbc "7";
    import ceylon.time "1.1.1";
    import ceylon.transaction "1.1.2";
}<|MERGE_RESOLUTION|>--- conflicted
+++ resolved
@@ -86,17 +86,13 @@
 
 by ("Enrique Zamudio")
 license ("Apache Software License 2.0")
-<<<<<<< HEAD
 native("jvm")
 module ceylon.dbc "1.1.1" {
-=======
-module ceylon.dbc "1.1.2" {
->>>>>>> 816c59b8
     import ceylon.collection "1.1.1";
     shared import ceylon.math "1.1.1";
     import java.base "7";
     import ceylon.interop.java "1.1.1";
     shared import java.jdbc "7";
     import ceylon.time "1.1.1";
-    import ceylon.transaction "1.1.2";
+    import ceylon.transaction "1.1.1";
 }