--- conflicted
+++ resolved
@@ -1,17 +1,13 @@
-<<<<<<< HEAD
-import java.sql { Connection }
 import javax.sql { DataSource }
-import java.lang { ThreadLocal }
 import ceylon.transaction.tm { TM, getTM }
-=======
 import java.lang {
-    ObjectArray
+    ObjectArray,
+    ThreadLocal
 }
 import java.sql {
     Connection, 
     SqlArray=Array
 }
->>>>>>> 1216eea3
 
 class ConnectionStatus(Connection() connectionSource) {
 
