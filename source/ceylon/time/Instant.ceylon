--- conflicted
+++ resolved
@@ -91,11 +91,7 @@
     shared actual Integer hash {
         value prime = 31;
         value result = 1;
-<<<<<<< HEAD
-        return prime * result + (millisecondsOfEpoch.xor((millisecondsOfEpoch.rightLogicalShift(32))));
-=======
         return prime * result + millisecondsOfEpoch.hash;
->>>>>>> c7151166
     }
 
 }