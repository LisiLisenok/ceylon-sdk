--- conflicted
+++ resolved
@@ -1,9 +1,6 @@
 import ceylon.time.base { Range, milliseconds, UnitOfDate, days, UnitOfYear, UnitOfMonth, UnitOfDay }
 import ceylon.time.internal { _gap = gap, _overlap = overlap }
 
-<<<<<<< HEAD
-see(`interface Range`)
-=======
 "Implementation of [[Range]] and allows easy iteration between [[Date]] types.
  
  Provides all power of [[Iterable]] features and complements with:
@@ -13,8 +10,7 @@
  * Recover the gap between [[DateRange]] types
  * Allows cutomized way to iterate as navigate between values by [[UnitOfDate]] cases
  "
-see(`Range`)
->>>>>>> 1ea75d83
+see(`interface Range`)
 shared class DateRange( from, to, step = days ) satisfies Range<Date, UnitOfDate> {
 
     "The first Element returned by the iterator, if any.
