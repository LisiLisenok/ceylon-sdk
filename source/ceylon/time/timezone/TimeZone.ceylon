import ceylon.time { Instant }
import ceylon.time.base { ms = milliseconds }

"The interface representing a timezone."
shared interface TimeZone of OffsetTimeZone | RuleBasedTimezone {

    "Returns offset in milliseconds of the specified instant according to this time zone."
    shared formal Integer offset(Instant instant);

}

"A simple time zone with a constant offset from UTC."
shared class OffsetTimeZone(offsetMilliseconds) satisfies TimeZone {

    "The value that represents this constant offset."
    Integer offsetMilliseconds;

    "Always returns a constant offset."
    shared actual Integer offset(Instant instant) => offsetMilliseconds;

    "Returns _true_ if given value is same type and offset milliseconds."
    shared actual Boolean equals( Object other ) {
        if ( is OffsetTimeZone other ) {
            return this.offsetMilliseconds == other.offsetMilliseconds;
        }
        return false;
    }

    "This implementation respect the constraint that if `x==y` then `x.hash==y.hash`."
    shared actual Integer hash {
        value prime = 31;
<<<<<<< HEAD
        value result = 11;
        return prime * result + (offsetMilliseconds.xor((offsetMilliseconds.rightLogicalShift(32))));
=======
        value result = 7;
        return prime * result + offsetMilliseconds.hash;
>>>>>>> c7151166
    }

}

"This represents offsets based on daylight saving time."
shared interface RuleBasedTimezone satisfies TimeZone {
    //TODO: Implement complex rule based time zones
}

"This constant represents common operations for time zone.
 
 At same time it hold objects references for most commons used time zones around world.
 
 Examples:
 * UTC
 * System (current machine offset)"
shared object timeZone {

    "Represents machine offset based on current VM."
    shared object system extends OffsetTimeZone(process.timezoneOffset) {}

    "Represents Coordinated Universal Time."
    shared object utc extends OffsetTimeZone(0) {}

    "Timezone offset parser based on ISO-8601, currently it accepts the following time zone offset patterns:
     &plusmn;`[hh]:[mm]`, &plusmn;`[hh][mm]`, and &plusmn;`[hh]`.
 
     In addition, the special code `Z` is recognized as a shorthand for `+00:00`."
    shared TimeZone|ParserError parse(String zone) {
        return parseTimeZone(zone);
    }

    "Represents fixed timeZone created based on given values."
    shared TimeZone offset(Integer hours, Integer minutes = 0, Integer milliseconds = 0) {
        return OffsetTimeZone(hours * ms.perHour + minutes * ms.perMinute + milliseconds);
    }

}<|MERGE_RESOLUTION|>--- conflicted
+++ resolved
@@ -29,13 +29,8 @@
     "This implementation respect the constraint that if `x==y` then `x.hash==y.hash`."
     shared actual Integer hash {
         value prime = 31;
-<<<<<<< HEAD
-        value result = 11;
-        return prime * result + (offsetMilliseconds.xor((offsetMilliseconds.rightLogicalShift(32))));
-=======
         value result = 7;
         return prime * result + offsetMilliseconds.hash;
->>>>>>> c7151166
     }
 
 }
