--- conflicted
+++ resolved
@@ -274,11 +274,7 @@
     "This implementation respect the constraint that if `x==y` then `x.hash==y.hash`."
     shared default actual Integer hash {
         value prime = 31;
-<<<<<<< HEAD
-        variable Integer result = 17;
-=======
         variable Integer result = 21;
->>>>>>> c7151166
         result = prime * result + instant.hash;
         result = prime * result + timeZone.hash;
         return result;
