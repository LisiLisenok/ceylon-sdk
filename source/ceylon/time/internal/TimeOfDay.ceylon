--- conflicted
+++ resolved
@@ -165,11 +165,7 @@
     shared actual Integer hash {
         value prime = 31;
         value result = 3;
-<<<<<<< HEAD
-        return prime * result + (millisecondsOfDay.xor((millisecondsOfDay.rightLogicalShift(32))));
-=======
         return prime * result + millisecondsOfDay.hash;
->>>>>>> c7151166
     }
 
     "Returns the period between this and the given time.\n
