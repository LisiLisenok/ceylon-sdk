--- conflicted
+++ resolved
@@ -26,13 +26,8 @@
     "This implementation respect the constraint that if `x==y` then `x.hash==y.hash`."
     shared actual Integer hash {
         value prime = 31;
-<<<<<<< HEAD
-        value result = 5;
-        return prime * result + (integerValue.xor((integerValue.rightLogicalShift(32))));
-=======
         value result = 7;
         return prime * result + dayOfEra.hash;
->>>>>>> c7151166
     }
 
 }