--- conflicted
+++ resolved
@@ -1,12 +1,7 @@
 import ceylon.time { Instant }
 
 "An abstraction for data that can represent an instant of time."
-<<<<<<< HEAD
-by ("Diego Coronel", "Roland Tepp")
 see(`class Instant`)
-=======
-see (`Instant`)
->>>>>>> 1ea75d83
 shared interface ReadableInstant {
 
     "Internal value of an instant as a number of milliseconds 
