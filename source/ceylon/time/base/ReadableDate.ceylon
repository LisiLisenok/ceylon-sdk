--- conflicted
+++ resolved
@@ -6,15 +6,10 @@
  This interface is common to all data types that
  either partially or fully represent information 
  that can be interpreted as _date_."
-<<<<<<< HEAD
-by ("Diego Coronel", "Roland Tepp")
 see(`interface Date`,
     `interface Time`,
     `interface DateTime`,
     `interface ZoneDateTime`)
-=======
-see (`Date`, `Time`, `DateTime`, `ZoneDateTime`)
->>>>>>> 1ea75d83
 shared interface ReadableDate {
 
     "The year of the date."
