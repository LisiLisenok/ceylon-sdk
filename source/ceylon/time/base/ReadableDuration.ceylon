import ceylon.time { Duration }

"An abstraction of data representing a specific duration of time.
 
 A duration is a fixed delta of time between two instants 
 measured in number of milliseconds."
<<<<<<< HEAD
see(`class Duration`)
by ("Diego Coronel", "Roland Tepp")
=======
see (`Duration`)
>>>>>>> 1ea75d83
shared interface ReadableDuration {

    "Number of milliseconds."
    shared formal Integer milliseconds;

}<|MERGE_RESOLUTION|>--- conflicted
+++ resolved
@@ -4,12 +4,7 @@
  
  A duration is a fixed delta of time between two instants 
  measured in number of milliseconds."
-<<<<<<< HEAD
 see(`class Duration`)
-by ("Diego Coronel", "Roland Tepp")
-=======
-see (`Duration`)
->>>>>>> 1ea75d83
 shared interface ReadableDuration {
 
     "Number of milliseconds."
