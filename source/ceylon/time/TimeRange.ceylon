--- conflicted
+++ resolved
@@ -41,11 +41,7 @@
      Given: today().to(tomorrow).duration then duration is 1 day.
      
      Given: tomorrow().to(today).duration then duration is -1 day."
-<<<<<<< HEAD
-    shared actual Period period => from.periodTo(to);    
-=======
     shared actual Period period => from.periodTo(to);
->>>>>>> c7151166
 
     "Returns the Duration between _from_ and _to_ fields.
 
@@ -54,17 +50,10 @@
      Given: today().to(tomorrow).duration then duration is 86400000 milliseconds.
      
      Given: tomorrow().to(today).duration then duration is -86400000 milliseconds."
-<<<<<<< HEAD
-    shared actual Duration duration => Duration(to.millisecondsOfDay - from.millisecondsOfDay);    
-
-    "Returns true if both: this and other are same type and have equal fields _from_ and _to_."
-    shared actual Boolean equals( Object other ) => (super of Range<Time, UnitOfTime>).equals(other); 
-=======
     shared actual Duration duration => Duration(to.millisecondsOfDay - from.millisecondsOfDay);
 
     "Returns true if both: this and other are same type and have equal fields _from_ and _to_."
     shared actual Boolean equals( Object other ) => (super of Range<Time, UnitOfTime>).equals(other);
->>>>>>> c7151166
 
     "This implementation respect the constraint that if `x==y` then `x.hash==y.hash`."
     shared actual Integer hash => (super of Range<Time, UnitOfTime>).hash;
