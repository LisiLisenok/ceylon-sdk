--- conflicted
+++ resolved
@@ -58,16 +58,6 @@
     "This implementation respect the constraint that if `x==y` then `x.hash==y.hash`."
     shared actual Integer hash {
         value prime = 31;
-<<<<<<< HEAD
-        variable value result = 11;
-        result = prime * result + (years.xor((years.rightLogicalShift(32))));
-        result = prime * result + (months.xor((months.rightLogicalShift(32))));
-        result = prime * result + (days.xor((days.rightLogicalShift(32))));
-        result = prime * result + (hours.xor((hours.rightLogicalShift(32))));
-        result = prime * result + (minutes.xor((minutes.rightLogicalShift(32))));
-        result = prime * result + (seconds.xor((seconds.rightLogicalShift(32))));
-        result = prime * result + (milliseconds.xor((milliseconds.rightLogicalShift(32))));
-=======
         variable value result = 17;
         result = prime * result + years.hash;
         result = prime * result + months.hash;
@@ -76,7 +66,6 @@
         result = prime * result + minutes.hash;
         result = prime * result + seconds.hash;
         result = prime * result + milliseconds.hash;
->>>>>>> c7151166
         return result;
     }
 
