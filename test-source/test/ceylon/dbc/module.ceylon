<<<<<<< HEAD
module test.ceylon.dbc "1.1.1" {
    import ceylon.dbc "1.1.1";
=======
module test.ceylon.dbc "1.1.0" {
    import ceylon.dbc "1.1.0";
    import ceylon.interop.java "1.1.0";
>>>>>>> 1216eea3
    import ceylon.math "1.1.0";
    import ceylon.test "1.1.0";
    import java.base "7";
    import java.jdbc "7";
    import org.h2 "1.3.168";
}<|MERGE_RESOLUTION|>--- conflicted
+++ resolved
@@ -1,11 +1,6 @@
-<<<<<<< HEAD
-module test.ceylon.dbc "1.1.1" {
-    import ceylon.dbc "1.1.1";
-=======
 module test.ceylon.dbc "1.1.0" {
     import ceylon.dbc "1.1.0";
     import ceylon.interop.java "1.1.0";
->>>>>>> 1216eea3
     import ceylon.math "1.1.0";
     import ceylon.test "1.1.0";
     import java.base "7";
