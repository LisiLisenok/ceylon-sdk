import ceylon.test {
	test,
	assertEquals,
	testSuite
}
import ceylon.time {
	date,
	time,
	Instant,
	Period,
	dateTime
}
import ceylon.time.base {
	milliseconds,
	september,
	june,
	may
}
import ceylon.time.timezone {
	timeZone,
	RuleBasedTimezone,
	OffsetTimeZone
}

testSuite({
	`class OffsetZoneDateTimeTest`,
	`class DstZoneDateTimeTest`,	
	`class ZoneDateTimeEnumerableTest`	
})
shared void allZoneDateTimeTests() {}

shared class OffsetZoneDateTimeTest() {
	
	/*
	 Simple time offset time zone tests
	 */
	Instant september2_12am = Instant( 1378123200000 ); // September 2. 2013 12:00 UTC
	Instant september2_22am = september2_12am.plus(Period { hours = 10; });
	Instant september2_02am = september2_12am.minus(Period { hours = 10; });
	
	
	shared test void utcTimeHasNoOffset() =>
			assertEquals(september2_12am.zoneDateTime( timeZone.utc ).time, time(12, 00));
	shared test void utcDateIsNotAffected() =>
			assertEquals(september2_12am.zoneDateTime( timeZone.utc ).date, date(2013, september, 2));

	
	shared test void positiveOffsetAffectsTime() =>
			assertEquals(september2_12am.zoneDateTime( timeZone.offset(+3) ).time, time(15, 00));
	shared test void positiveOffsetCanAffectDate() =>
			assertEquals(september2_22am.zoneDateTime( timeZone.offset(+3) ).date, date(2013, september, 3));

	
	shared test void negativeOffsetAffectsTime() =>
			assertEquals(september2_12am.zoneDateTime( timeZone.offset(-4) ).time, time(8, 00));
	shared test void negativeOffsetCanAffectDate() =>
			assertEquals(september2_02am.zoneDateTime( timeZone.offset(-4) ).date, date(2013, september, 1));
	
}

shared class DstZoneDateTimeTest() {
	
	Instant may_31_12am  = Instant(1370001600000);
	Instant june_1       = Instant(1370044800000);
	Instant june_1_12am  = Instant(1370088000000);
	Instant june_2       = Instant(1370131200000);
	Instant june_2_12am  = Instant(1370174400000);
	
	"Test timezone where daylight savings time period 
	 lasts for one day on _June 1. 2013_ starting at 
	 00:00 and ending with 23:59:59.999 UTC (inclusive)"
	SimpleDstTimeZone dst = SimpleDstTimeZone(june_1, june_2.predecessor, timeZone.offset(2));
	
	shared test void timezoneOffsetIsUsedAfterDst() =>
			assertEquals(june_2_12am.zoneDateTime(dst).time, time(14, 00));
	
	shared test void currentOffsetUsesDaylightOffset() =>
			assertEquals(june_1_12am.zoneDateTime(dst).currentOffsetMilliseconds, 3 * milliseconds.perHour);
	
	shared test void daylightOffsetIsUsedFromTheStartOfDst() =>
			assertEquals(june_1.zoneDateTime(dst).time, time(3,00));
	
	shared test void daylightOffsetIsUsedUntilTheEndOfDst() =>
			assertEquals(dst.end.zoneDateTime(dst).time, time(2, 59, 59, 999));
	
	shared test void daylightOffsetCanAffectDate() =>
			assertEquals(dst.end.zoneDateTime(dst).date, date(2013, june, 2));

	shared test void addingDayWillShiftIntoDst() =>
		assertEquals(may_31_12am.zoneDateTime(dst).plusDays(1).time, time(15, 00));

	shared test void addingDayWillShiftOutOfDst() =>
		assertEquals(june_1_12am.zoneDateTime(dst).plusDays(1).time, time(14, 00));
}

shared class ZoneDateTimeEnumerableTest() {
	Instant may_31_12am  = Instant(1370001600000);
	Instant june_1       = Instant(1370044800000);
	Instant june_2       = Instant(1370131200000);
	
	SimpleDstTimeZone dst = SimpleDstTimeZone(june_1, june_2.predecessor, timeZone.offset(2));
	
<<<<<<< HEAD
	//shared test void enumerateUsesInstantValue() =>
	//		assertEquals(may_31_12am.zoneDateTime(dst).integerValue,
	//                     may_31_12am.millisecondsOfEpoch);
=======
	shared test void enumerateUsesOffset() =>
			assertEquals(may_31_12am.zoneDateTime(dst).offset(may_31_12am.zoneDateTime(dst)), 0);
>>>>>>> 7a2da065
	
	shared test void predecessor() =>
			assertEquals(june_1.zoneDateTime(dst).predecessor,
	                     june_1.predecessor.zoneDateTime(dst));
}

"Simple DST time zone that starts and ends at specified instants (inclusive)
 and has a specified offset from UTC"
class SimpleDstTimeZone(start, end, timezoneOffset) satisfies RuleBasedTimezone {
	shared Instant start;
	shared Instant end;
	
	OffsetTimeZone timezoneOffset;
	OffsetTimeZone dstOffset = OffsetTimeZone(timezoneOffset.offsetMilliseconds + 1 * milliseconds.perHour);

	OffsetTimeZone offsetTimeZone(Instant instant) => 
			( start <= instant <= end ) then dstOffset else timezoneOffset;
	
	shared actual Integer offset(Instant instant) =>
			offsetTimeZone(instant).offset(instant);
}

/*
shared test void testStringZoneDateTime() {
//TODO: need refactor to get current  system.timezoneOffset and formatt it to confirm string method is correct.
    //assertEquals("2013-01-01T00:00:00.000-04:00", _dst_2013_01_01.string);
    //assertEquals("2013-06-01T00:00:00.000-03:00", zoneDateTime(simpleDstTimeZone, 2013, june, 1).string);
    assertEquals("2013-06-01T00:00:00.000-04:00", zoneDateTime(simpleTimeZone, 2013, june, 1).string);
    assertEquals("2013-01-01T00:00:00.000Z", utcZoned.string);
    assertEquals("0000-01-01T00:00:00.000Z", utcZoned.withYear(0).string);
    assertEquals("0010-01-01T00:00:00.000Z", utcZoned.withYear(10).string);
    assertEquals("0100-01-01T00:00:00.000Z", utcZoned.withYear(100).string);
} 

shared test void testEnumerableZoneDateTime() {
    assertEquals(systemZoned.instant.millisecondsOfEpoch, systemZoned.integerValue);
    assertEquals(systemZoned.successor.instant.millisecondsOfEpoch, systemZoned.integerValue + 1);
    assertEquals(systemZoned.predecessor.instant.millisecondsOfEpoch, systemZoned.integerValue - 1);

    assertEquals(utcZoned.instant.millisecondsOfEpoch, utcZoned.integerValue);
    assertEquals(utcZoned.successor.instant.millisecondsOfEpoch, utcZoned.integerValue + 1);
    assertEquals(utcZoned.predecessor.instant.millisecondsOfEpoch, utcZoned.integerValue - 1);
}

shared test void testEqualsAndHashZoneDateTime() {
    ZoneDateTime instanceA_1 = zoneDateTime(simpleTimeZone, 2013, january, 1);
    ZoneDateTime instanceA_2 = zoneDateTime(simpleTimeZone, 2013, january, 1);
    ZoneDateTime instanceB_1 = zoneDateTime(simpleTimeZone, 2013, february, 1);
    ZoneDateTime instanceB_2 = zoneDateTime(simpleTimeZone, 2013, february, 1);
    
    assertTrue(instanceA_1 == instanceA_2);
    assertTrue(instanceA_1.hash == instanceA_2.hash);
    
    assertTrue(instanceB_1 == instanceB_2);
    assertTrue(instanceB_1.hash == instanceB_2.hash);
    
    assertFalse(instanceA_1 == instanceB_1);
    assertFalse(instanceA_2 == instanceB_1);
    assertFalse(instanceA_1.hash == instanceB_1.hash);
    assertFalse(instanceA_2.hash == instanceB_1.hash);
}
*/<|MERGE_RESOLUTION|>--- conflicted
+++ resolved
@@ -100,14 +100,8 @@
 	
 	SimpleDstTimeZone dst = SimpleDstTimeZone(june_1, june_2.predecessor, timeZone.offset(2));
 	
-<<<<<<< HEAD
-	//shared test void enumerateUsesInstantValue() =>
-	//		assertEquals(may_31_12am.zoneDateTime(dst).integerValue,
-	//                     may_31_12am.millisecondsOfEpoch);
-=======
 	shared test void enumerateUsesOffset() =>
 			assertEquals(may_31_12am.zoneDateTime(dst).offset(may_31_12am.zoneDateTime(dst)), 0);
->>>>>>> 7a2da065
 	
 	shared test void predecessor() =>
 			assertEquals(june_1.zoneDateTime(dst).predecessor,
