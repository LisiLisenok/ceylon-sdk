--- conflicted
+++ resolved
@@ -50,7 +50,6 @@
             <repo url="${test.repo}"/>
         </reposet>
     
-<<<<<<< HEAD
         <moduleset id="modules.sdk.jvm">
             <module name="ceylon.collection"/>
             <module name="ceylon.dbc"/>
@@ -69,34 +68,11 @@
             <module name="ceylon.unicode"/>
             <module name="ceylon.locale"/>
             <module name="ceylon.regex"/>
+            <module name="ceylon.transaction"/>
             <module name="com.redhat.ceylon.war"/>
             <module name="com.redhat.ceylon.test"/>
             <module name="com.redhat.ceylon.testjvm"/>
         </moduleset>
-=======
-    <moduleset id="modules.sdk.jvm">
-        <module name="ceylon.collection"/>
-        <module name="ceylon.dbc"/>
-        <module name="ceylon.transaction"/>
-        <module name="ceylon.file"/>
-        <module name="ceylon.html"/>
-        <module name="ceylon.interop.java"/>
-        <module name="ceylon.io"/>
-        <module name="ceylon.json"/>
-        <module name="ceylon.logging"/>
-        <module name="ceylon.math"/>
-        <module name="ceylon.net"/>
-        <module name="ceylon.process"/>
-        <module name="ceylon.promise"/>
-        <module name="ceylon.test"/>
-        <module name="ceylon.time"/>
-        <module name="ceylon.unicode"/>
-        <module name="ceylon.locale"/>
-        <module name="com.redhat.ceylon.war"/>
-        <module name="com.redhat.ceylon.test"/>
-        <module name="com.redhat.ceylon.testjvm"/>
-    </moduleset>
->>>>>>> 816c59b8
 
         <moduleset id="modules.sdk.js">
             <module name="ceylon.collection"/>
@@ -112,7 +88,6 @@
             <module name="com.redhat.ceylon.testjs"/>
         </moduleset>
 	
-<<<<<<< HEAD
         <moduleset id="modules.test.jvm">
             <module name="test.ceylon.test.suite"/>        
             <module name="test.ceylon.math"/>
@@ -130,32 +105,9 @@
             <module name="test.ceylon.html"/>
             <module name="test.ceylon.locale"/>
             <module name="test.ceylon.regex"/>
+            <module name="test.ceylon.transaction"/>
         </moduleset>
-=======
-    <moduleset id="modules.sdk.promise.js">
-        <module name="ceylon.promise"/>
-    </moduleset>
-    
-    <moduleset id="modules.test.jvm">
-        <module name="test.ceylon.test.suite"/>        
-        <module name="test.ceylon.math"/>
-        <module name="test.ceylon.collection"/>
-        <module name="test.ceylon.file"/>
-        <module name="test.ceylon.io"/>
-        <module name="test.ceylon.json"/>
-        <module name="test.ceylon.net"/>
-        <module name="test.ceylon.process"/>
-        <module name="test.ceylon.promise"/>
-        <module name="test.ceylon.time"/>
-        <module name="test.ceylon.dbc"/>
-        <module name="test.ceylon.transaction"/>
-        <module name="test.ceylon.interop.java"/>
-        <module name="test.ceylon.unicode"/>
-        <module name="test.ceylon.html"/>
-        <module name="test.ceylon.locale"/>
-    </moduleset>
->>>>>>> 816c59b8
-    
+
         <moduleset id="modules.test.js">
             <module name="test.ceylon.test.suite"/>
             <module name="test.ceylon.collection"/>
