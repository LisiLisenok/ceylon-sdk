--- conflicted
+++ resolved
@@ -45,12 +45,6 @@
     </reposet>
     
     <moduleset id="modules.sdk.jvm">
-<<<<<<< HEAD
-        <module name="ceylon.collection"/>    	
-        <module name="ceylon.transaction"/>
-=======
-        <module name="ceylon.collection"/>        
->>>>>>> 1216eea3
         <module name="ceylon.dbc"/>
         <module name="ceylon.file"/>
         <module name="ceylon.html"/>
@@ -64,6 +58,7 @@
         <module name="ceylon.promise"/>
         <module name="ceylon.test"/>
         <module name="ceylon.time"/>
+        <module name="ceylon.transaction"/>
         <module name="ceylon.unicode"/>
         <module name="ceylon.locale"/>
         <module name="com.redhat.ceylon.test"/>
